from muliwai.pii_regexes import detect_ner_with_regex_and_context

trannum = str.maketrans("0123456789", "1111111111")


# Will we cover IBAN??
# IBAN - see https://github.com/microsoft/presidio/blob/main/presidio-analyzer/presidio_analyzer/predefined_recognizers/iban_patterns.py which is under MIT

# IBAN parts format
CC = "[A-Z]{2}"  # country code
CK = "[0-9]{2}[ ]?"  # checksum
BOS = "^"
EOS = "$"  # end of string

A = "[A-Z][ ]?"
A2 = "([A-Z][ ]?){2}"
A3 = "([A-Z][ ]?){3}"
A4 = "([A-Z][ ]?){4}"

C = "[a-zA-Z0-9][ ]?"
C2 = "([a-zA-Z0-9][ ]?){2}"
C3 = "([a-zA-Z0-9][ ]?){3}"
C4 = "([a-zA-Z0-9][ ]?){4}"

N = "[0-9][ ]?"
N2 = "([0-9][ ]?){2}"
N3 = "([0-9][ ]?){3}"
N4 = "([0-9][ ]?){4}"

# WIP - fix the country codes and group by languages
# move this to financial record
iban_regex = {
    # Albania (8n, 16c) ALkk bbbs sssx cccc cccc cccc cccc
    "al_AL": "(AL)" + CK + N4 + N4 + C4 + C4 + C4 + C4,
    # Andorra (8n, 12c) ADkk bbbb ssss cccc cccc cccc
    "ad_AD": "(AD)" + CK + N4 + N4 + C4 + C4 + C4,
    # Austria (16n) ATkk bbbb bccc cccc cccc
    "en_AT": "(AT)" + CK + N4 + N4 + N4 + N4,
    # Azerbaijan    (4c,20n) AZkk bbbb cccc cccc cccc cccc cccc
    "az_AZ": "(AZ)" + CK + C4 + N4 + N4 + N4 + N4 + N4,
    # Bahrain   (4a,14c)    BHkk bbbb cccc cccc cccc cc
    "ar_BH": "(BH)" + CK + A4 + C4 + C4 + C4 + C2,
    # Belarus (4c, 4n, 16c)   BYkk bbbb aaaa cccc cccc cccc cccc
    "bel_BY": "(BY)" + CK + C4 + N4 + C4 + C4 + C4 + C4,
    # Belgium (12n)   BEkk bbbc cccc ccxx
    "fr_BE": "(BE)" + CK + N4 + N4 + N4,
    # Bosnia and Herzegovina    (16n)   BAkk bbbs sscc cccc ccxx
    "bos_BA": "(BA)" + CK + N4 + N4 + N4 + N4,
    # Brazil (23n,1a,1c) BRkk bbbb bbbb ssss sccc cccc ccct n
    "pt_BR": "(BR)" + CK + N4 + N4 + N4 + N4 + N4 + N3 + A + C,
    # Bulgaria  (4a,6n,8c)  BGkk bbbb ssss ttcc cccc cc
    "bg_BG": "(BG)" + CK + A4 + N4 + N + N + C2 + C4 + C2,
    # Costa Rica    (18n)   CRkk 0bbb cccc cccc cccc cc (0 = always zero)
    "es_CR": "(CR)" + CK + "[0]" + N3 + N4 + N4 + N4 + N2,
    # Croatia   (17n)   HRkk bbbb bbbc cccc cccc c
    "hr_HR": "(HR)" + CK + N4 + N4 + N4 + N4 + N,
    # Cyprus    (8n,16c)    CYkk bbbs ssss cccc cccc cccc cccc
    "el_CY": "(CY)" + CK + N4 + N4 + C4 + C4 + C4 + C4,
    # Czech Republic    (20n)   CZkk bbbb ssss sscc cccc cccc
    "cz_CZ": "(CZ)" + CK + N4 + N4 + N4 + N4 + N4,
    # Denmark   (14n)   DKkk bbbb cccc cccc cc
    "dan_DK": "(DK)" + CK + N4 + N4 + N4 + N2,
    # Dominican Republic    (4a,20n)    DOkk bbbb cccc cccc cccc cccc cccc
    "es_DO": "(DO)" + CK + A4 + N4 + N4 + N4 + N4 + N4,
    # EAt Timor    (19n) TLkk bbbc cccc cccc cccc cxx
    "tl_TL": "(TL)" + CK + N4 + N4 + N4 + N4 + N3,
    # Estonia   (16n) EEkk bbss cccc cccc cccx
    "ee_EE": "(EE)" + CK + N4 + N4 + N4 + N4,
    # Faroe Islands    (14n) FOkk bbbb cccc cccc cx
    "FO": "(FO)" + CK + N4 + N4 + N4 + N2,
    # Finland   (14n) FIkk bbbb bbcc cccc cx
    "fi_FI": "(FI)" + CK + N4 + N4 + N4 + N2,
    # France    (10n,11c,2n) FRkk bbbb bsss sscc cccc cccc cxx
    "fr_FR": "(FR)" + CK + N4 + N4 + N2 + C2 + C4 + C4 + C + N2,
    # Georgia   (2c,16n)  GEkk bbcc cccc cccc cccc cc
    "ge_GE": "(GE)" + CK + C2 + N2 + N4 + N4 + N4 + N2,
    # Germany   (18n) DEkk bbbb bbbb cccc cccc cc
    "de_DE": "(DE)" + CK + N4 + N4 + N4 + N4 + N2,
    # Gibraltar (4a,15c)  GIkk bbbb cccc cccc cccc ccc
    "GI": "(GI)" + CK + A4 + C4 + C4 + C4 + C3,
    # Greece    (7n,16c)  GRkk bbbs sssc cccc cccc cccc ccc
    "el_GR": "(GR)" + CK + N4 + N3 + C + C4 + C4 + C4 + C3,
    # Greenland     (14n) GLkk bbbb cccc cccc cc
    "kl_GL": "(GL)" + CK + N4 + N4 + N4 + N2,
    # Guatemala (4c,20c)  GTkk bbbb mmtt cccc cccc cccc cccc
    "es_GT": "(GT)" + CK + C4 + C4 + C4 + C4 + C4 + C4,
    # Hungary   (24n) HUkk bbbs sssx cccc cccc cccc cccx
    "hu_HU": "(HU)" + CK + N4 + N4 + N4 + N4 + N4 + N4,
    # Iceland   (22n) ISkk bbbb sscc cccc iiii iiii ii
    "is_IS": "(IS)" + CK + N4 + N4 + N4 + N4 + N4 + N2,
    # Ireland   (4c,14n)  IEkk aaaa bbbb bbcc cccc cc
    "en_IE": "(IE)" + CK + C4 + N4 + N4 + N4 + N2,
    # Israel (19n) ILkk bbbn nncc cccc cccc ccc
    "hb_IL": "(IL)" + CK + N4 + N4 + N4 + N4 + N3,
    # Italy (1a,10n,12c)  ITkk xbbb bbss sssc cccc cccc ccc
    "it_IT": "(IT)" + CK + A + N3 + N4 + N3 + C + C3 + C + C4 + C3,
    # Jordan    (4a,22n)  JOkk bbbb ssss cccc cccc cccc cccc cc
    "ar_JO": "(JO)" + CK + A4 + N4 + N4 + N4 + N4 + N4 + N2,
    # Kazakhstan    (3n,13c)  KZkk bbbc cccc cccc cccc
    "kz_KZ": "(KZ)" + CK + N3 + C + C4 + C4 + C4,
    # Kosovo    (4n,10n,2n)   XKkk bbbb cccc cccc cccc
    "xk_XK": "(XK)" + CK + N4 + N4 + N4 + N4,
    # Kuwait    (4a,22c)  KWkk bbbb cccc cccc cccc cccc cccc cc
    "ar_KW": "(KW)" + CK + A4 + C4 + C4 + C4 + C4 + C4 + C2,
    # Latvia    (4a,13c)  LVkk bbbb cccc cccc cccc c
    "lv_LV": "(LV)" + CK + A4 + C4 + C4 + C4 + C,
    # Lebanon   (4n,20c)  LBkk bbbb cccc cccc cccc cccc cccc
    "lb_LB": "(LB)" + CK + N4 + C4 + C4 + C4 + C4 + C4,
    # de_LiechteNtein (5n,12c)  LIkk bbbb bccc cccc cccc c
    "li_LI": "(LI)" + CK + N4 + N + C3 + C4 + C4 + C,
    # Lithuania (16n) LTkk bbbb bccc cccc cccc
    "lt_LT": "(LT)" + CK + N4 + N4 + N4 + N4,
    # Luxembourg    (3n,13c)  LUkk bbbc cccc cccc cccc
    "lu_LU": "(LU)" + CK + N3 + C + C4 + C4 + C4,
    # Malta (4a,5n,18c)   MTkk bbbb ssss sccc cccc cccc cccc ccc
    "mt_MT": "(MT)" + CK + A4 + N4 + N + C3 + C4 + C4 + C4 + C3,
    # Mauritania    (23n) MRkk bbbb bsss sscc cccc cccc cxx
    "mr_MR": "(MR)" + CK + N4 + N4 + N4 + N4 + N4 + N3,
    # Mauritius (4a,19n,3a)   MUkk bbbb bbss cccc cccc cccc 000m mm
    "mu_MU": "(MU)" + CK + A4 + N4 + N4 + N4 + N4 + N3 + A,
    # Moldova   (2c,18c)  MDkk bbcc cccc cccc cccc cccc
    "md_MD": "(MD)" + CK + C4 + C4 + C4 + C4 + C4,
    # Monaco    (10n,11c,2n)  MCkk bbbb bsss sscc cccc cccc cxx
    "mc_MC": "(MC)" + CK + N4 + N4 + N2 + C2 + C4 + C4 + C + N2,
    # Montenegro    (18n) MEkk bbbc cccc cccc cccc xx
    "me_ME": "(ME)" + CK + N4 + N4 + N4 + N4 + N2,
    # Netherlands   (4a,10n)  NLkk bbbb cccc cccc cc
    "nl_NL": "(NL)" + CK + A4 + N4 + N4 + N2,
    # North Macedonia   (3n,10c,2n)   MKkk bbbc cccc cccc cxx
    "mk_MK": "(MK)" + CK + N3 + C + C4 + C4 + C + N2,
    # Norway    (11n) NOkk bbbb cccc ccx
    "no_NO": "(NO)" + CK + N4 + N4 + N3,
    # Pakistan  (4c,16n)  PKkk bbbb cccc cccc cccc cccc
    "pk_PK": "(PK)" + CK + C4 + N4 + N4 + N4 + N4,
    # Palestinian territories   (4c,21n)  PSkk bbbb xxxx xxxx xccc cccc cccc c
    "ps_PS": "(PS)" + CK + C4 + N4 + N4 + N4 + N4 + N,
    # Poland    (24n) PLkk bbbs sssx cccc cccc cccc cccc
    "pl_PL": "(PL)" + CK + N4 + N4 + N4 + N4 + N4 + N4,
    # Portugal  (21n) PTkk bbbb ssss cccc cccc cccx x
    "pt_PT": "(PT)" + CK + N4 + N4 + N4 + N4 + N,
    # Qatar (4a,21c)  QAkk bbbb cccc cccc cccc cccc cccc c
    "ar_QA": "(QA)" + CK + A4 + C4 + C4 + C4 + C4 + C,
    # Romania   (4a,16c)  ROkk bbbb cccc cccc cccc cccc
    "ro_RO": "(RO)" + CK + A4 + C4 + C4 + C4 + C4,
    # San Marino    (1a,10n,12c)  SMkk xbbb bbss sssc cccc cccc ccc
    "sm": "(SM)" + CK + A + N3 + N4 + N3 + C + C4 + C4 + C3,
    # Saudi Arabia  (2n,18c)  SAkk bbcc cccc cccc cccc cccc
    "ar_SA": "(SA)" + CK + N2 + C2 + C4 + C4 + C4 + C4,
    # Serbia    (18n) RSkk bbbc cccc cccc cccc xx
    "rs_RS": "(RS)" + CK + N4 + N4 + N4 + N4 + N2,
    # Slovakia  (20n) SKkk bbbb ssss sscc cccc cccc
    "sk_SK": "(SK)" + CK + N4 + N4 + N4 + N4 + N4,
    # Slovenia  (15n) SIkk bbss sccc cccc cxx
    "si_SI": "(SI)" + CK + N4 + N4 + N4 + N3,
    # Spain (20n) ESkk bbbb ssss xxcc cccc cccc
    "es_ES": "(ES)" + CK + N4 + N4 + N4 + N4 + N4,
    # Sweden    (20n) SEkk bbbc cccc cccc cccc cccc
    "se_SE": "(SE)" + CK + N4 + N4 + N4 + N4 + N4,
    # Switzerland   (5n,12c)  CHkk bbbb bccc cccc cccc c
    "gsw_CH": "(CH)" + CK + N4 + N + C3 + C4 + C4 + C,
    # Tunisia   (20n) TNkk bbss sccc cccc cccc cccc
    "ar_TN": "(TN)" + CK + N4 + N4 + N4 + N4 + N4,
    # Turkey    (5n,17c)  TRkk bbbb bxcc cccc cccc cccc cc
    "tr_TR": "(TR)" + CK + N4 + N + C3 + C4 + C4 + C4 + C2,
    # United Arab Emirates  (3n,16n)  AEkk bbbc cccc cccc cccc ccc
    "ar_AE": "(AE)" + CK + N4 + N4 + N4 + N4 + N3,
    # United Kingdom (4a,14n) GBkk bbbb ssss sscc cccc cc
    "en_GB": "(GB)" + CK + A4 + N4 + N4 + N4 + N2,
    # Vatican City  (3n,15n)  VAkk bbbc cccc cccc cccc cc
    "it_VA": "(VA)" + CK + N4 + N4 + N4 + N4 + N2,
    # Virgin Islands, British   (4c,16n)  VGkk bbbb cccc cccc cccc cccc
    "en_VG": "(VG)" + CK + C4 + N4 + N4 + N4 + N4,
}


# should we move license plate to govt_id?
# ("LICENSE_PLATE", regex.compile('^(?:[京津沪渝冀豫云辽黑湘皖鲁新苏浙赣鄂桂甘晋蒙陕吉闽贵粤青藏川宁琼使领 A-Z]{1}[A-HJ-NP-Z]{1}(?:(?:[0-9]{5}[DF])|(?:[DF](?:[A-HJ-NP-Z0-9])[0-9]{4})))|(?:[京津沪渝冀豫云辽黑湘皖鲁新苏浙赣鄂桂甘晋蒙陕吉闽贵粤青藏川宁琼使领 A-Z]{1}[A-Z]{1}[A-HJ-NP-Z0-9]{4}[A-HJ-NP-Z0-9 挂学警港澳]{1})$'), None, None, None),
# ("LICENSE_PLATE", regex.compile('\b[A-Z]{3}-\d{4}\b'), None, None, None),

# Code below needs to be updated/completed.


def apply_regex_anonymization(
    sentence: str, lang_id: str, context_window: int = 20, anonymize_condition=None
) -> str:
    lang_id = lang_id.split("_")[0]
    ner = detect_ner_with_regex_and_context(sentence, lang_id)
    if anonymize_condition:
<<<<<<< HEAD
        for (ent, start, end, tag) in ner:
            # we need to actually walk through and replace by start, end span.
            sentence = sentence.replace(ent, f" <{tag}> ")
=======
     for (ent, start, end, tag) in ner:
        # we need to actually walk through and replace by start, end span.
        sentence = sentence.replace(ent, f" <{tag}> ")

    """
>>>>>>> 3454e657
    return sentence, ner<|MERGE_RESOLUTION|>--- conflicted
+++ resolved
@@ -186,15 +186,7 @@
     lang_id = lang_id.split("_")[0]
     ner = detect_ner_with_regex_and_context(sentence, lang_id)
     if anonymize_condition:
-<<<<<<< HEAD
-        for (ent, start, end, tag) in ner:
-            # we need to actually walk through and replace by start, end span.
-            sentence = sentence.replace(ent, f" <{tag}> ")
-=======
-     for (ent, start, end, tag) in ner:
+      for (ent, start, end, tag) in ner:
         # we need to actually walk through and replace by start, end span.
         sentence = sentence.replace(ent, f" <{tag}> ")
-
-    """
->>>>>>> 3454e657
     return sentence, ner