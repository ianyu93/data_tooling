--- conflicted
+++ resolved
@@ -209,48 +209,6 @@
             ):
                 return False
         return True
-<<<<<<< HEAD
-=======
-
-    @staticmethod
-    def check_good_sentence(
-        sentence,
-        stopwords,
-        junk_dict,
-        strip_chars,
-        target_lang,
-        stopwords_cutoff,
-        junk_ratio,
-        stopword_check,
-    ):
-        # basic dejunk
-        sent = sentence.lower().strip()
-        if not sent:
-            return False
-        jr = len([char for char in sent if char in junk_dict]) / len(sent)
-        if jr >= junk_ratio:
-            return False
-        words = [word.strip(strip_chars) for word in sent.split()]
-        if len(words) == 0:
-            return False
-        # stopword check
-        if stopword_check:
-            stopword_ratio = len([word for word in words if word in stopwords]) / len(
-                words
-            )
-            stopword_cond = stopword_ratio > stopwords_cutoff
-            if stopword_cond:
-                return False
-            return True
-        else:
-            # langid check
-            try:
-                # lang = langid.classify(sent)[0]
-                pass
-            except:
-                lang = ""
-            return lang == target_lang
->>>>>>> 21a0ea73
 
 
 class PerplexityFiltering:
